--- conflicted
+++ resolved
@@ -5,13 +5,7 @@
 import { ArrowLeft, Download } from "lucide-react";
 import jsPDF from "jspdf";
 import html2canvas from "html2canvas";
-<<<<<<< HEAD
-// CSS imports removed as files are missing
-// import "../assets/styles/IncrementLetter.css";
-// import "../assets/styles/ButtonStyles.css";
-=======
-
->>>>>>> e875e529
+
 import { db } from "@/firebase/config";
 import { collection, getDocs, query, where } from "firebase/firestore";
 
