'use client';

import React, { useState, useEffect } from "react";
<<<<<<< HEAD
// CSS import removed as file is missing
// import "../components/CompanyDetailsForm.css";
import { db } from "@/firebase/config";
=======
import { db } from "./firebase";
>>>>>>> e875e529
import { collection, getDocs } from "firebase/firestore";

const CompanyDetailsForm = ({ onUpdateCompanyDetails }) => {
  const [candidates, setCandidates] = useState([]);
  const [selectedCandidate, setSelectedCandidate] = useState(null);
  const [selectedMonth, setSelectedMonth] = useState(new Date().getMonth());
  const [attendance, setAttendance] = useState({
    leaves: 0
  });

  useEffect(() => {
    fetchCompanies();
    fetchCandidates();
  }, []);

  const [companies, setCompanies] = useState([]);
  
  const fetchCompanies = async () => {
    const querySnapshot = await getDocs(collection(db, "companies"));
    const companyList = querySnapshot.docs.map((doc) => ({ id: doc.id, ...doc.data() }));
    setCompanies(companyList);
  };

  const fetchCandidates = async () => {
    const querySnapshot = await getDocs(collection(db, "candidates"));
    const candidateList = querySnapshot.docs.map((doc) => ({ id: doc.id, ...doc.data() }));
    setCandidates(candidateList);
  };

  const [companyDetails, setCompanyDetails] = useState({
    empCode: "",
    employeeName: "",
    designation: "",
    pan: "",
    location: "",
    doj: "",
    department: "",
    payableDays: "",
    lpa: "",
    basic: "",
    da: "",
    conveyanceAllowance: "",
    otherAllowance: "",
    medicalAllowance: "",
    gross: "",
    cca: "",
    professionalTax: "",
    otherDeductions: "",
    totalDeductions: "",
    netPay: "",
    hra: "",
    lta: "",
    specialAllowance: "",
    epfEmployee: "",
    epfEmployer: "",
    esi: "",
    gratuity: "",
    annualBonus: "",
    monthlyCTC: "",
    annualCTC: "",
  });

  // Add this function to calculate days in month
  const getDaysInMonth = (month) => {
    const year = new Date().getFullYear();
    return new Date(year, month + 1, 0).getDate();
  };

  // Update the calculateSalary function
  const calculateSalary = (lpa, leaves = 0, selectedMonth) => {
    // Convert inputs to numbers and provide defaults
    const lpaNum = Number(lpa) || 0;
    const leavesNum = Number(leaves) || 0;
    const monthNum = Number(selectedMonth) || new Date().getMonth();
    
    // Get total days in selected month
    const daysInMonth = getDaysInMonth(monthNum);
    
    // Calculate base annual salary
    const annualSalary = lpaNum * 100000;
    
    // Calculate per day salary
    const perDaySalary = (annualSalary / 12) / daysInMonth;
    
    // Calculate effective monthly salary after leave deductions
    const effectiveSalary = Math.max(0, (annualSalary / 12) - (perDaySalary * leavesNum));
    
    // Calculate components with null checks and Math.max to prevent negative values
    const monthlyBasic = Math.max(0, Math.round(effectiveSalary * 0.5));
    const hra = Math.max(0, Math.round(monthlyBasic * 0.4));
    const da = Math.max(0, Math.round(monthlyBasic * 0.2));
    const conveyanceAllowance = Math.max(0, Math.round(1600 * ((daysInMonth - leavesNum) / daysInMonth)));
    const medicalAllowance = Math.max(0, Math.round(1250 * ((daysInMonth - leavesNum) / daysInMonth)));
    const lta = Math.max(0, Math.round(monthlyBasic * 0.1));
    
    // Calculate allowances total
    const totalFixedAllowances = monthlyBasic + hra + da + conveyanceAllowance + medicalAllowance + lta;
    const monthlyCTC = Math.max(0, Math.round(effectiveSalary));
    const specialAllowance = Math.max(0, Math.round(monthlyCTC - totalFixedAllowances));
    
    // Calculate deductions
    const epfEmployee = Math.min(Math.max(0, monthlyBasic * 0.12), 1800);
    const epfEmployer = epfEmployee;
    const esi = monthlyCTC <= 21000 ? Math.max(0, Math.round(monthlyCTC * 0.0075)) : 0;
    const professionalTax = Math.max(0, Math.round(200 * ((daysInMonth - leavesNum) / daysInMonth)));
    
    // Calculate final amounts
    const grossSalary = monthlyBasic + hra + da + conveyanceAllowance + 
                       medicalAllowance + lta + specialAllowance;
    const totalDeductions = epfEmployee + esi + professionalTax;
    const netPay = Math.max(0, grossSalary - totalDeductions);
  
    // Return values with toString() and null checks
    return {
      basic: monthlyBasic.toString(),
      hra: hra.toString(),
      da: da.toString(),
      conveyanceAllowance: conveyanceAllowance.toString(),
      medicalAllowance: medicalAllowance.toString(),
      lta: lta.toString(),
      specialAllowance: specialAllowance.toString(),
      gross: grossSalary.toString(),
      epfEmployee: epfEmployee.toString(),
      epfEmployer: epfEmployer.toString(),
      esi: esi.toString(),
      professionalTax: professionalTax.toString(),
      totalDeductions: totalDeductions.toString(),
      netPay: netPay.toString(),
      monthlyCTC: monthlyCTC.toString(),
      daysInMonth: daysInMonth.toString(),
      presentDays: (daysInMonth - leavesNum).toString(),
      // Additional CTC components
      gratuity: Math.max(0, Math.round((monthlyBasic * 15) / 26)).toString(),
      annualBonus: Math.max(0, Math.round(monthlyBasic * 0.0833 * 12)).toString(),
      annualCTC: annualSalary.toString()
    };
  };

  const handleChange = (e) => {
    const { name, value } = e.target;
    
    if (name === "month") {
      const monthIndex = parseInt(value);
      setSelectedMonth(monthIndex);
      
      // Recalculate salary with new month if candidate is selected
      if (selectedCandidate) {
        const calculatedValues = calculateSalary(
          selectedCandidate.packageLPA,
          attendance.leaves,
          monthIndex
        );
        
        setCompanyDetails(prev => ({
          ...prev,
          ...calculatedValues
        }));
      }
    } else if (name === "company") {
      const selectedCompany = companies.find((company) => company.name === value);
      if (selectedCompany) {
        setCompanyDetails((prevState) => {
          const updatedDetails = {
            ...prevState,
            name: selectedCompany.name,
            address: selectedCompany.address,
            email: selectedCompany.email,
            phone: selectedCompany.mobile
            ,
            website: selectedCompany.website,
            logo: selectedCompany.logo,
            color: selectedCompany.serverColor
          };
          onUpdateCompanyDetails(updatedDetails);
          return updatedDetails;
        });
      }
    } else if (name === "employeeName") {
      const candidate = candidates.find((c) => c.candidateName === value);
      if (candidate) {
        setSelectedCandidate(candidate);
        const calculatedValues = calculateSalary(
          candidate.packageLPA,
          attendance.leaves,
          selectedMonth
        );
        const updatedDetails = {
          ...companyDetails,
          employeeName: candidate.candidateName,
          empCode: candidate.employeeCode || '',
          designation: candidate.designation || '',
          pan: candidate.panNo || '',
          location: candidate.location || '',
          doj: candidate.DateOfJoining || '',
          department: candidate.department || '',
          lpa: candidate.packageLPA || '0',
          ...calculatedValues
        };
        setCompanyDetails(updatedDetails);
        onUpdateCompanyDetails(updatedDetails);
      }
    } else if (name === "pan") {
      const updatedValue = value.toUpperCase();
      setCompanyDetails((prevState) => {
        const updatedDetails = { ...prevState, [name]: updatedValue };
        onUpdateCompanyDetails(updatedDetails);
        return updatedDetails;
      });
    } else {
      setCompanyDetails((prevState) => {
        const updatedDetails = { ...prevState, [name]: value };
        onUpdateCompanyDetails(updatedDetails);
        return updatedDetails;
      });
    }
  };

  const renderInput = (name, label, type = "text", isReadOnly = false) => {
    const value = selectedCandidate && companyDetails[name] ? companyDetails[name] : "";
    const isDisabled = isReadOnly || (selectedCandidate && name !== "payableDays");
    const amountFields = [
      "lpa", "basic", "hra", "da", "conveyanceAllowance", 
      "medicalAllowance", "lta", "specialAllowance", "gross",
      "epfEmployee", "epfEmployer", "esi", "professionalTax",
      "totalDeductions", "netPay", "gratuity", "annualBonus",
      "monthlyCTC", "annualCTC"
    ];
    const isAmountField = amountFields.includes(name);

    const inputProps = {
      type,
      name,
      value: value,
      onChange: handleChange,
      placeholder: `Enter ${label.toLowerCase()}`,
      readOnly: isDisabled,
      disabled: isDisabled,
      className: `${isDisabled ? "readonly-input" : ""} ${isAmountField ? "amount-input" : ""}`,
    };

    if (type === "number") {
      inputProps.onWheel = (e) => e.target.blur();
      inputProps.onKeyDown = (e) => { if (e.key === "ArrowUp" || e.key === "ArrowDown") { e.preventDefault(); } };
      inputProps.step = "any";
      inputProps.onKeyPress = (e) => { if (!/[\d.]|\b(Backspace|Delete|Tab)\b/.test(e.key)) { e.preventDefault(); } };
    }

    return (
      <div className="form-group">
        <label>{label}:</label>
        <div className={isAmountField ? "input-with-symbol" : ""}>
          {isAmountField && <span className="rupee-symbol">₹</span>}
          <input {...inputProps} />
        </div>
      </div>
    );
  };

  const renderMonthYearSelectors = () => {
    const months = [
      "January", "February", "March", "April", "May", "June",
      "July", "August", "September", "October", "November", "December"
    ];

    return (
      <div className="mb-4">
        <div className="form-group">
          <label className="block mb-1 text-sm font-medium text-gray-700">Month</label>
          <select
            value={selectedMonth}
            onChange={(e) => setSelectedMonth(parseInt(e.target.value))}
            className="w-full p-2 border border-gray-300 rounded focus:ring-2 focus:ring-blue-500 focus:border-blue-500"
          >
            {months.map((month, index) => (
              <option key={month} value={index}>
                {month}
              </option>
            ))}
          </select>
        </div>
      </div>
    );
  };
  
  const renderAttendanceDetails = () => {
    const updateAttendance = (value) => {
      const numberValue = parseInt(value) || 0;
      const daysInMonth = getDaysInMonth(selectedMonth);
      
      // Validate leaves against days in month
      const validLeaves = Math.min(numberValue, daysInMonth);
      
      setAttendance({ leaves: validLeaves });
      
      // Recalculate salary with new leaves
      if (selectedCandidate) {
        const calculatedValues = calculateSalary(
          selectedCandidate.packageLPA, 
          validLeaves,
          selectedMonth
        );
        
        setCompanyDetails(prev => ({
          ...prev,
          ...calculatedValues,
          payableDays: (daysInMonth - validLeaves).toString()
        }));
      }
    };

    return (
      <div className="form-group mb-4">
        <label className="block mb-1 text-sm font-medium text-gray-700">
          Leaves (Max: {getDaysInMonth(selectedMonth)} days)
        </label>
        <input
          type="number"
          value={attendance.leaves}
          onChange={(e) => updateAttendance(e.target.value)}
          min="0"
          max={getDaysInMonth(selectedMonth)}
          className="w-full p-2 border border-gray-300 rounded focus:ring-2 focus:ring-blue-500 focus:border-blue-500"
        />
      </div>
    );
  };

  return (
    <div className="">
      <h2 className="text-2xl font-bold mb-6 text-gray-800">Enter Payslip Detail</h2>
      <div className="form-group">
        <label className="block mb-1 text-sm font-medium text-gray-700">Company</label>
        <select 
          name="company" 
          onChange={handleChange} 
          className="w-full p-2 border border-gray-300 rounded focus:ring-2 focus:ring-blue-500 focus:border-blue-500"
        >
          <option value="">Select Company</option>
          {companies.map((company) => (
            <option key={company.id} value={company.name}>
              {company.name}
            </option>
          ))}
        </select>
      </div>

      <div className="form-group">
        <label className="block mb-1 text-sm font-medium text-gray-700">Employee Name</label>
        <select
          name="employeeName"
          onChange={handleChange}
          className="w-full p-3 border border-gray-300 rounded-lg focus:ring-2 focus:ring-blue-500 focus:border-blue-500"
        >
          <option value="">Select Employee</option>
          {candidates.map((candidate) => (
            <option key={candidate.id} value={candidate.candidateName}>
              {candidate.candidateName} 
              {/* - {candidate.packageLPA} LPA */}
            </option>
          ))}
        </select>
      </div>
      {renderMonthYearSelectors()}
      {renderAttendanceDetails()}
    
      {renderInput("payableDays", "Payable Days", "number")}

   
    </div>
  );
};

export default CompanyDetailsForm;<|MERGE_RESOLUTION|>--- conflicted
+++ resolved
@@ -1,13 +1,7 @@
 'use client';
 
 import React, { useState, useEffect } from "react";
-<<<<<<< HEAD
-// CSS import removed as file is missing
-// import "../components/CompanyDetailsForm.css";
-import { db } from "@/firebase/config";
-=======
 import { db } from "./firebase";
->>>>>>> e875e529
 import { collection, getDocs } from "firebase/firestore";
 
 const CompanyDetailsForm = ({ onUpdateCompanyDetails }) => {
