'use client';

import React, { useState, useRef, useEffect } from "react";
import { Download, ArrowLeft } from "lucide-react";
import Link from "next/link";
import jsPDF from "jspdf";
import html2canvas from "html2canvas";
import CompanyDetailsForm from "./companyDetails";
import { db } from "@/firebase/config";
import { collection, getDocs, query, where } from "firebase/firestore";
<<<<<<< HEAD
=======

>>>>>>> e875e529

function PaySlipGenerator() {
  const containerRef = useRef(null);
  const [companies, setCompanies] = useState([]);
  const [candidates, setCandidates] = useState([]);
  const [employments, setEmployments] = useState({});
  const [loading, setLoading] = useState(true);
  const [companyDetails, setCompanyDetails] = useState({});

  const handleUpdateCompanyDetails = (details) => {
    setCompanyDetails(details);
  };

  useEffect(() => {
    const fetchData = async () => {
      setLoading(true);
      try {
        await fetchCompanies();
        await fetchCandidates();
      } catch (error) {
        console.error("Error fetching data:", error);
      }
      setLoading(false);
    };

    fetchData();
  }, []);

  const fetchCompanies = async () => {
    const querySnapshot = await getDocs(collection(db, "companies"));
    const companyList = querySnapshot.docs.map((doc) => ({ id: doc.id, ...doc.data() }));
    setCompanies(companyList);
  };

  const fetchCandidates = async () => {
    try {
      // Try fetching from 'employees' collection instead of 'candidates'
      const querySnapshot = await getDocs(collection(db, 'employees'));
      const employeesList = querySnapshot.docs.map((doc) => ({ id: doc.id, ...doc.data() }));
      console.log("Fetched Employees:", employeesList);
      setCandidates(employeesList);
      
      // Now fetch all employments for these employees
      const employmentData = {};
      for (const employee of employeesList) {
        try {
          // Query employments for this employee
          const q = query(collection(db, 'employments'), where('employeeId', '==', employee.id));
          const empSnapshot = await getDocs(q);
          
          if (!empSnapshot.empty) {
            // Get the most recent employment (usually there will be just one)
            const employmentsList = empSnapshot.docs.map(doc => ({ id: doc.id, ...doc.data() }));
            
            // Sort by startDate (descending) to get the most recent employment first
            const sortedEmployments = employmentsList.sort((a, b) => {
              return new Date(b.startDate) - new Date(a.startDate);
            });
            
            employmentData[employee.id] = sortedEmployments[0];
            console.log(`Found employment for ${employee.name}:`, sortedEmployments[0]);
          } else {
            console.log(`No employment found for employee: ${employee.name}`);
          }
        } catch (err) {
          console.error(`Error fetching employment for employee ${employee.id}:`, err);
        }
      }
      
      setEmployments(employmentData);
      
      if (employeesList.length === 0) {
        console.warn("No employees found in the database. Please add employees in the admin dashboard first.");
      }
    } catch (error) {
      console.error("Error fetching employees:", error);
    }
  };

  // Add this function to calculate days in month
  const getDaysInMonth = (month) => {
    const year = new Date().getFullYear();
    return new Date(year, month + 1, 0).getDate();
  };

  // Calculate salary components
  const calculateSalary = (lpa, leaves = 0, selectedMonth) => {
    // Convert inputs to numbers and provide defaults
    const lpaNum = Number(lpa) || 0;
    const leavesNum = Number(leaves) || 0;
    const monthNum = Number(selectedMonth) || new Date().getMonth();
    
    // Get total days in selected month
    const daysInMonth = getDaysInMonth(monthNum);
    
    // Calculate base annual salary
    const annualSalary = lpaNum * 100000;
    
    // Calculate per day salary
    const perDaySalary = (annualSalary / 12) / daysInMonth;
    
    // Calculate effective monthly salary after leave deductions
    const effectiveSalary = Math.max(0, (annualSalary / 12) - (perDaySalary * leavesNum));
    
    // Calculate components with null checks and Math.max to prevent negative values
    const monthlyBasic = Math.max(0, Math.round(effectiveSalary * 0.5));
    const da = Math.max(0, Math.round(monthlyBasic * 0.2));
    const conveyanceAllowance = Math.max(0, Math.round(1600));
    const medicalAllowance = Math.max(0, Math.round(1250));
    const cca = Math.max(0, Math.round(500));
    const otherAllowance = Math.max(0, Math.round(effectiveSalary - monthlyBasic - da - conveyanceAllowance - medicalAllowance - cca));
    
    // Professional tax varies by state, using standard 200 for example
    const professionalTax = 200;
    
    // Calculate net amount
    const totalEarnings = monthlyBasic + da + conveyanceAllowance + otherAllowance + medicalAllowance + cca;
    const totalDeductions = professionalTax;
    const netAmount = totalEarnings - totalDeductions;
    
    // Convert to Indian words
    const amountInWords = `Rupees ${numberToWords(netAmount)} Only`;
    
    return {
      basicSalary: monthlyBasic,
      da,
      conveyanceAllowance,
      otherAllowance,
      medicalAllowance,
      cca,
      professionalTax,
      otherDeductions: 0,
      amountInWords
    };
  };

  const handleInputChange = (e) => {
    const { name, value } = e.target;
    
    if (name === "company") {
      const selectedCompany = companies.find(company => company.name === value);
      if (selectedCompany) {
        setCompanyDetails(prev => ({
          ...prev,
          companyName: selectedCompany.name,
          companyAddressLine1: selectedCompany.address,
          companyColor: selectedCompany.serverColor,
          companyEmail: selectedCompany.email,
          companyPhone: selectedCompany.mobile,
          companyWebsite: selectedCompany.website,
          companyLogo: selectedCompany.logo
        }));
      }
    } else if (name === "employeeName") {
      const selectedEmployee = candidates.find(employee => employee.name === value);
      if (selectedEmployee) {
        console.log("Selected Employee:", selectedEmployee);
        
        // Get the employment details for this employee
        const employmentDetails = employments[selectedEmployee.id];
        console.log("Employment details:", employmentDetails);
        
        let employeeSalary;
        let employeeDesignation;
        let employeeDepartment;
        let employeeLocation;
        let employeePAN;
        
        if (employmentDetails) {
          // If we have employment details, use those
          employeeSalary = employmentDetails.salary || employmentDetails.ctc || 0;
          employeeDesignation = employmentDetails.jobTitle || employmentDetails.designation;
          employeeDepartment = employmentDetails.department;
          employeeLocation = employmentDetails.location;
          employeePAN = selectedEmployee.pan; // Usually PAN is in employee record
        } else {
          // Fallback to employee record if no employment details
          employeeSalary = selectedEmployee.salary || 0;
          employeeDesignation = selectedEmployee.position || selectedEmployee.jobTitle;
          employeeDepartment = selectedEmployee.department;
          employeeLocation = selectedEmployee.location;
          employeePAN = selectedEmployee.pan;
        }
        
        // Calculate CTC in LPA
        const ctcValue = employeeSalary ? (employeeSalary / 100000) : 0;
        
        // Get current month and leaves
        const currentMonth = formData.month;
        const leaves = formData.leaves;
        
        // Calculate salary components
        const salaryComponents = calculateSalary(ctcValue, leaves, currentMonth);
        
        setCompanyDetails(prev => ({
          ...prev,
          employeeName: selectedEmployee.name,
          employeeId: selectedEmployee.employeeId || selectedEmployee.id,
          designation: employeeDesignation || "",
          department: employeeDepartment || "",
          location: employeeLocation || "",
          pan: employeePAN || "",
          ...salaryComponents
        }));
      }
    } else if (name === "leaves" || name === "month") {
      // Recalculate salary when leaves or month changes
      const updatedFormData = { ...formData, [name]: value };
      
      // Find the selected employee to get LPA
      const selectedEmployee = candidates.find(employee => employee.name === formData.employeeName);
      if (selectedEmployee) {
        // Get the employment details
        const employmentDetails = employments[selectedEmployee.id];
        let employeeSalary;
        
        if (employmentDetails) {
          employeeSalary = employmentDetails.salary || employmentDetails.ctc || 0;
        } else {
          employeeSalary = selectedEmployee.salary || 0;
        }
        
        // Calculate CTC in LPA
        const ctcValue = employeeSalary ? (employeeSalary / 100000) : 0;
        
        // Calculate updated salary
        const salaryComponents = calculateSalary(
          ctcValue, 
          updatedFormData.leaves, 
          updatedFormData.month
        );
        
        setCompanyDetails({
          ...updatedFormData,
          ...salaryComponents
        });
      } else {
        setCompanyDetails(updatedFormData);
      }
    } else {
      setCompanyDetails(prev => ({
        ...prev,
        [name]: value
      }));
    }
  };

  return (
    <div className="min-h-screen bg-gray-50 p-4 md:p-8">
      <div className="max-w-[210mm] mx-auto">
        <div className="flex justify-between items-center mb-6 md:mb-12 mt-4 md:mt-6">
          <div className="ml-2 md:ml-4">
            <Link
              to="/"
              className="back-link flex items-center text-gray-600 hover:text-gray-900"
            >
              <ArrowLeft className="h-4 w-4 md:h-5 md:w-5 mr-2" />
              <span className="text-sm md:text-base">Back to Home</span>
            </Link>
          </div>
        </div>

        <div className="bg-white rounded-lg shadow-lg p-8 mb-8">
          <CompanyDetailsForm
            onUpdateCompanyDetails={handleUpdateCompanyDetails}
          />

          <div className="">
<<<<<<< HEAD
            {/* PaySlip component removed as it's missing */}
=======
            {/* Removed PaySlip import */}
>>>>>>> e875e529
          </div>
        </div>
      </div>
    </div>
  );
}

export default PaySlipGenerator;<|MERGE_RESOLUTION|>--- conflicted
+++ resolved
@@ -8,10 +8,7 @@
 import CompanyDetailsForm from "./companyDetails";
 import { db } from "@/firebase/config";
 import { collection, getDocs, query, where } from "firebase/firestore";
-<<<<<<< HEAD
-=======
-
->>>>>>> e875e529
+
 
 function PaySlipGenerator() {
   const containerRef = useRef(null);
@@ -280,11 +277,7 @@
           />
 
           <div className="">
-<<<<<<< HEAD
-            {/* PaySlip component removed as it's missing */}
-=======
             {/* Removed PaySlip import */}
->>>>>>> e875e529
           </div>
         </div>
       </div>
