'use client';

import React, { useState, useEffect, useRef } from "react";
import { Download, ArrowLeft } from "lucide-react";
import jsPDF from "jspdf";
import html2canvas from "html2canvas";
import Link from "next/link";
<<<<<<< HEAD
=======
;
>>>>>>> e875e529
import { db } from "@/firebase/config";

import { collection, getDocs, query, where } from "firebase/firestore";

function OfferLetter() {
  const containerRef = useRef(null);
  const [companies, setCompanies] = useState([]);
  const [candidates, setCandidates] = useState([]);
  const [employments, setEmployments] = useState({});
  const [loading, setLoading] = useState(true);
  const [formData, setFormData] = useState({
    employeeName: "",
    joiningDate: "",
    designation: "",
    lpa: "",
    salary: "",
    salaryInWords: "",
    basic: "",
    hra: "",
    da: "",
    conveyance: "",
    medical: "",
    lta: "",
    special: "",
    gross: ""
  });

  // Convert number to words
  const numberToWords = (num) => {
    const single = ["", "One", "Two", "Three", "Four", "Five", "Six", "Seven", "Eight", "Nine"];
    const double = ["Ten", "Eleven", "Twelve", "Thirteen", "Fourteen", "Fifteen", "Sixteen", "Seventeen", "Eighteen", "Nineteen"];
    const tens = ["", "", "Twenty", "Thirty", "Forty", "Fifty", "Sixty", "Seventy", "Eighty", "Ninety"];

    const formatTens = (num) => {
      if (num < 10) return single[num];
      if (num < 20) return double[num - 10];
      return tens[Math.floor(num / 10)] + (num % 10 ? " " + single[num % 10] : "");
    };

    if (num === 0) return "Zero";
    const convert = (num) => {
      if (num < 100) return formatTens(num);
      if (num < 1000) return single[Math.floor(num / 100)] + " Hundred" + (num % 100 ? " and " + formatTens(num % 100) : "");
      if (num < 100000) return convert(Math.floor(num / 1000)) + " Thousand" + (num % 1000 ? " " + convert(num % 1000) : "");
      if (num < 10000000) return convert(Math.floor(num / 100000)) + " Lakh" + (num % 100000 ? " " + convert(num % 100000) : "");
      return convert(Math.floor(num / 10000000)) + " Crore" + (num % 10000000 ? " " + convert(num % 10000000) : "");
    };

    // Split the number into integer and decimal parts
    const [integerPart, decimalPart] = num.toString().split('.');

    // Convert the integer part
    let words = convert(parseInt(integerPart));

    // If there's a decimal part, convert it to words
    if (decimalPart) {
      words += " Point " + decimalPart.split('').map(digit => single[parseInt(digit)]).join(" ");
    }

    return words;
  };
  useEffect(() => {
    fetchCompanies();
    fetchCandidates();
  }, []);

  const fetchCompanies = async () => {

    const querySnapshot = await getDocs(collection(db, "companies"));
    const companyList = querySnapshot.docs.map((doc) => ({ id: doc.id, ...doc.data() }));

    console.log(companyList);
    setCompanies(companyList);
  };

  const fetchCandidates = async () => {
    try {
      // Try fetching from 'employees' collection instead of 'candidates'
      const querySnapshot = await getDocs(collection(db, 'employees'));
      const employeesList = querySnapshot.docs.map((doc) => ({ id: doc.id, ...doc.data() }));
      console.log("Fetched Employees:", employeesList);
      setCandidates(employeesList);
      
      // Now fetch all employments for these employees
      const employmentData = {};
      for (const employee of employeesList) {
        try {
          // Query employments for this employee
          const q = query(collection(db, 'employments'), where('employeeId', '==', employee.id));
          const empSnapshot = await getDocs(q);
          
          if (!empSnapshot.empty) {
            // Get the most recent employment (usually there will be just one)
            const employmentsList = empSnapshot.docs.map(doc => ({ id: doc.id, ...doc.data() }));
            
            // Sort by startDate (descending) to get the most recent employment first
            const sortedEmployments = employmentsList.sort((a, b) => {
              return new Date(b.startDate) - new Date(a.startDate);
            });
            
            employmentData[employee.id] = sortedEmployments[0];
            console.log(`Found employment for ${employee.name}:`, sortedEmployments[0]);
          } else {
            console.log(`No employment found for employee: ${employee.name}`);
          }
        } catch (err) {
          console.error(`Error fetching employment for employee ${employee.id}:`, err);
        }
      }
      
      setEmployments(employmentData);
      
      if (employeesList.length === 0) {
        console.warn("No employees found in the database. Please add employees in the admin dashboard first.");
      }
    } catch (error) {
      console.error("Error fetching employees:", error);
    }
  };

  // Calculate salary components based on LPA
  const calculateSalaryComponents = (lpa) => {
    const annualSalary = parseFloat(lpa) * 100000;

    // Calculate components based on annual salary
    const basic = Math.round(annualSalary * 0.35); // 35% of CTC = 131,250 for 3.75L
    const da = Math.round(annualSalary * 0.30); // 30% of CTC = 112,500 for 3.75L
    const conveyance = Math.round(annualSalary * 0.20); // 20% of CTC = 75,000 for 3.75L
    const otherAllowance = Math.round(annualSalary * 0.15); // 15% of CTC = 56,250 for 3.75L

    // Monthly calculations
    const monthlyBasic = Math.round(basic / 12);
    const monthlyDA = Math.round(da / 12);
    const monthlyConveyance = Math.round(conveyance / 12);
    const monthlyOtherAllowance = Math.round(otherAllowance / 12);

    return {
      basic: monthlyBasic.toFixed(2),
      da: monthlyDA.toFixed(2),
      conveyance: monthlyConveyance.toFixed(2),
      medical: monthlyOtherAllowance.toFixed(2), // Using medical field for other allowance
      annualSalary: annualSalary.toFixed(2),
      lpa: parseFloat(lpa),
      salaryInWords: `${numberToWords(parseFloat(lpa))} Lakh`,

      // Annual values for display
      annualBasic: basic.toFixed(2),
      annualDA: da.toFixed(2),
      annualConveyance: conveyance.toFixed(2),
      annualOtherAllowance: otherAllowance.toFixed(2),
      totalAnnual: annualSalary.toFixed(2)
    };
  };

  const handleInputChange = (e) => {
    const { name, value } = e.target;
    if (name === "company") {
      const selectedCompany = companies.find(company => company.name === value);
      if (selectedCompany) {
        setFormData({
          ...formData,
          companyName: selectedCompany.name,
          companyAddressLine1: selectedCompany.address,
          companyColor: selectedCompany.serverColor,
          companyEmail: selectedCompany.email,
          companyPhone: selectedCompany.mobile,
          companyWebsite: selectedCompany.website,
          companyLogo: selectedCompany.logo,
          companypackageLPA: selectedCompany.packageLPA
          // Add any additional fields as needed
        });
      }
    } else if (name === "employeeName") {
      const selectedEmployee = candidates.find(employee => employee.name === value);
      if (selectedEmployee) {
        console.log("Selected Employee:", selectedEmployee);
        
        // Get the employment details for this employee
        const employmentDetails = employments[selectedEmployee.id];
        console.log("Employment details:", employmentDetails);
        
        let employeeSalary;
        let joiningDate;
        let employeeDesignation;
        
        if (employmentDetails) {
          // If we have employment details, use those for salary, joining date, etc.
          employeeSalary = employmentDetails.salary || employmentDetails.ctc;
          joiningDate = employmentDetails.joiningDate || employmentDetails.startDate;
          employeeDesignation = employmentDetails.jobTitle || employmentDetails.designation;
        } else {
          // Fallback to employee record if no employment details
          employeeSalary = selectedEmployee.salary;
          joiningDate = selectedEmployee.joinDate;
          employeeDesignation = selectedEmployee.position || selectedEmployee.jobTitle;
        }
        
        // Calculate LPA from annual salary if it exists
        const employeeLPA = employeeSalary ? (employeeSalary / 100000) : 0;
        
        // Calculate salary components
        const components = calculateSalaryComponents(employeeLPA);
        
        setFormData(prev => ({
          ...prev,
          employeeName: selectedEmployee.name,
          designation: employeeDesignation || "",
          joiningDate: joiningDate || new Date().toISOString().split('T')[0],
          lpa: employeeLPA,
          ...components
        }));
      }
    } else if (name === 'lpa') {
      const components = calculateSalaryComponents(value);
      setFormData(prev => ({
        ...prev,
        lpa: value,
        basic: components.basic,
        hra: components.hra,
        da: components.da,
        conveyance: components.conveyance,
        medical: components.medical,
        lta: components.lta,
        special: components.special,
        gross: components.gross,
        annualSalary: components.annualSalary,
        salaryInWords: components.salaryInWords
      }));
    } else {
      setFormData(prev => ({
        ...prev,
        [name]: value
      }));
    }
  };
  const formatDate = (dateString) => {
    if (!dateString) return "";
    const date = new Date(dateString);
    return new Intl.DateTimeFormat("en-GB", {
      day: "2-digit",
      month: "short",
      year: "numeric",
    }).format(date); // "05 Feb 2025"
  };
  const handleDownload = async () => {
    if (!containerRef.current) return;

    const pdf = new jsPDF("p", "mm", "a4");
    const elements = containerRef.current.getElementsByClassName("offer-letter-page");

    for (let i = 0; i < elements.length; i++) {
      const canvas = await html2canvas(elements[i]);
      const imgData = canvas.toDataURL("image/jpeg", 1.0);

      if (i > 0) {
        pdf.addPage();
      }

      const pdfWidth = pdf.internal.pageSize.getWidth();
      const pdfHeight = pdf.internal.pageSize.getHeight();
      pdf.addImage(imgData, "JPEG", 0, 0, pdfWidth, pdfHeight);
    }

    pdf.save("offer-letter.pdf");
  };

  const wordToNumber = (word) => {
    const wordMap = {
      'one': 1, 'two': 2, 'three': 3, 'four': 4, 'five': 5, 'six': 6, 'seven': 7, 'eight': 8, 'nine': 9, 'ten': 10,
      'eleven': 11, 'twelve': 12, 'thirteen': 13, 'fourteen': 14, 'fifteen': 15, 'sixteen': 16, 'seventeen': 17,
      'eighteen': 18, 'nineteen': 19, 'twenty': 20, 'thirty': 30, 'forty': 40, 'fifty': 50, 'sixty': 60,
      'seventy': 70, 'eighty': 80, 'ninety': 90, 'hundred': 100, 'thousand': 1000, 'lakh': 100000,
      'million': 1000000, 'billion': 1000000000
    };

    const wordArray = word.toLowerCase().split(' ');

    let total = 0;
    let currentValue = 0;

    wordArray.forEach(word => {
      if (wordMap[word] >= 100) {
        currentValue *= wordMap[word];
      } else if (wordMap[word] === 1000 || wordMap[word] === 100000 || wordMap[word] === 1000000) {
        currentValue *= wordMap[word];
        total += currentValue;
        currentValue = 0;
      } else {
        currentValue += wordMap[word];
      }
    });

    total += currentValue; // Add remaining value
    return total;
  };

  const convertSalaryInWordsToNumber = (salaryInWords) => {
    const words = salaryInWords.toLowerCase().split(' ');

    let integerPart = [];
    let decimalPart = [];
    let foundPoint = false;
    let hasLakh = false;

    words.forEach(word => {
      if (word === 'point') {
        foundPoint = true;
      } else if (word === 'lakh') {
        hasLakh = true;
      } else if (foundPoint) {
        decimalPart.push(word);
      } else {
        integerPart.push(word);
      }
    });

    // Convert the integer and decimal parts
    let integerValue = wordToNumber(integerPart.join(' '));
    let decimalValue = 0;

    if (decimalPart.length > 0) {
      let decimalDigits = decimalPart.map(word => wordToNumber(word));
      decimalValue = decimalDigits.reduce((acc, val, index) => acc + val / Math.pow(10, index + 1), 0);
    }

    // Apply Lakh multiplier if present
    let finalSalary = integerValue + decimalValue;
    if (hasLakh) {
      finalSalary *= 100000;
    }

    return Math.round(finalSalary);  // Ensure no floating-point issues
  };

  // Example usage:
  const numericSalary = convertSalaryInWordsToNumber(formData.salaryInWords || "0");

  console.log("digit salary:", numericSalary);  // Outputs: 450000
  console.log("salary in word:", formData.salaryInWords);
  // Outputs: "Five Lakh"
  return (
    <div className="min-h-screen bg-gray-50 p-4 md:p-8">
      <div className="max-w-[210mm] mx-auto">
        <div className="flex justify-between items-center mb-6 md:mb-12 mt-4 md:mt-6">
          <div className="ml-2 md:ml-4">
            <Link href="/" className="back-link flex items-center text-gray-600 hover:text-gray-900">
              <ArrowLeft className="h-4 w-4 md:h-5 md:w-5 mr-2" />
              <span className="text-sm md:text-base">Back to Home</span>
            </Link>
          </div>
        </div>


        {/* Form Section */}
        <div className="bg-white rounded-lg shadow-lg p-6 mb-8">
          <h2 className="text-2xl md:text-3xl font-semibold text-gray-800 mb-8">Enter Offer Letter Details</h2>

          <div className="grid grid-cols-1 md:grid-cols-2 gap-6">
            {/* Employee Name */}
            <div className="form-group">
              <label className="block mb-2 text-sm font-medium text-gray-700">Employee Name</label>
              <select
                name="employeeName"
                value={formData.employeeName}
                onChange={handleInputChange}
                className="w-full p-3 border border-gray-300 rounded-lg focus:ring-2 focus:ring-blue-500 focus:border-blue-500"
              >
                <option value="">Select Employee</option>
                {candidates.map((candidate) => (
                  <option key={candidate.id} value={candidate.name}>
                    {candidate.name}
                  </option>
                ))}
              </select>
            </div>

            {/* Joining Date */}


            {/* Total Salary (in Lakhs) */}


            {/* Company Selection */}
            <div className="form-group">
              <label className="block mb-2 text-sm font-medium text-gray-700">Company</label>
              <select
                name="company"
                onChange={handleInputChange}
                className="w-full p-3 border border-gray-300 rounded-lg focus:ring-2 focus:ring-blue-500 focus:border-blue-500"
              >
                <option value="">Select Company</option>
                {companies.map((company) => (
                  <option key={company.id} value={company.name}>
                    {company.name}
                  </option>
                ))}
              </select>
            </div>
          </div>

          {/* Download Button */}
          <div className="mt-8 flex justify-end">
            <button
              onClick={handleDownload}
              className="download-btn flex items-center px-6 py-3 bg-blue-600 text-white rounded-md hover:bg-blue-700 active:bg-blue-800 shadow-lg transform hover:scale-105 transition-all duration-200 text-sm md:text-base"
            >
              <Download size={20} className="mr-2" />
              <span>Generate Offer Letter</span>
            </button>
          </div>
        </div>
      </div>

      {/* Hidden PDF Content */}
      <div ref={containerRef} style={{ position: 'absolute', left: '-9999px', top: '-9999px' }}>
        {/* Page 1 - Terms and Conditions */}
        <div className="offer-letter-page bg-white" style={{ width: '210mm', minHeight: '297mm', padding: '20mm' }}>
          <div
            className="letter-header pb-4 mb-4"
            style={{
              borderBottomColor: formData.companyColor,  // Apply bottom border color
              borderBottomStyle: "solid",               // Solid line
              borderBottomWidth: "1px"                  // 1px thickness
            }}
          >

            <div className="company-info ">
              <h1 className="company-name capitalize" style={{ color: formData.companyColor }}>
                {formData.companyName}
              </h1>
              <p className="company-address capitalize">
                {/* Office No -309, 3<sup>rd</sup> Floor, Navale Icon, Near Navale
                  Bridge, Narhe
                  <br />
                  Pune - 411041, (Maharashtra) INDIA. */}
                {formData.companyAddressLine1}
                <p>Phone: {formData.companyPhone} </p>
                <p> {formData.companyWebsite}</p>
              </p>
            </div>
            <img
              src={formData.companyLogo} alt={formData.companyName}
              className="company-logo"
            />
          </div>

          <h2 className="letter-title">Joining Cum Appointment Letter</h2>

          <div className="letter-content">
            <p className="date">Date: {formatDate(formData.joiningDate)}</p>
            <p className="employee-name capitalize">Dear {formData.employeeName || '[Employee Name]'},</p>

            <p className="letter-paragraph capitalize">
              We pleased in appointing you as {formData.designation} in {formData.companyName},at our Office in our organization, effective
              from {formatDate(formData.joiningDate)} on the following terms and conditions:
            </p>

            <p className="letter-paragraph">
              You will be placed in the appropriate responsibility level of
              the Company, and will be entitled to compensation (salary and
              other applicable benefits) as discussed. Compensation will be
              governed by the rules of the Company on the subject, as
              applicable and/or amended hereafter.
            </p>

            <p className="letter-paragraph">
              You will be eligible to the benefits of the Company's Leave
              Rules on your confirmation in the Company's Service as
              discussed. During the period of your employment you will devote
              full time to the work of the Company. Further, you will not take
              any other employment or assignment or any office honorary or for
              any consideration in cash or in kind or otherwise, without the
              prior written permission of the Company.
            </p>

            <p className="letter-paragraph">
              You will be on a Probation period for the Three months based on
              your performance. During the probation period your services can
              be terminated with seven day's notice on either side and without
              any reasons whatsoever. If your services are found satisfactory
              during the probation period, you will be confirmed in the
              present position and thereafter your services can be terminated
              on one month's notice on either side. The period of probation
              can be extended at the discretion of the Management and you will
              continue to be on probation till an order of confirmation has
              been issued in writing.
            </p>

            <p className="letter-paragraph">
              Your salary package will be Rs. {new Intl.NumberFormat().format(numericSalary)}/- ({formData.salaryInWords} Rupees Only) and no other allowance is provided in that period.
            </p>

          </div>
          <div
            className="footer w-full flex flex-col items-start text-left border-t leading-5 pt-2 absolute bottom-10 left-15 right-15"
            style={{
              borderTopColor: formData.companyColor,
              borderTopStyle: "solid",
              borderTopWidth: "1px",
            }}
          >
            <p className="m-0">{formData.companyName}</p>
            <p className="m-0">{formData.companyAddressLine1}</p>
            <p className="m-0">{formData.companyPhone}</p>
            <p className="m-0">{formData.companyWebsite}</p>

          </div>




        </div>

        {/* Page 2 - Additional Terms */}
        <div className="offer-letter-page bg-white" style={{ width: '210mm', minHeight: '297mm', padding: '20mm' }}>
          <div
            className="letter-header pb-4 mb-4"
            style={{
              borderBottomColor: formData.companyColor,  // Apply bottom border color
              borderBottomStyle: "solid",               // Solid line
              borderBottomWidth: "1px"                  // 1px thickness
            }}
          >
            <div className="company-info">
              <h1 className="company-name capitalize" style={{ color: formData.companyColor }}>
                {formData.companyName}
              </h1>
              <p className="company-address capitalize ">
                {formData.companyAddressLine1}
                <p>Phone: {formData.companyPhone} </p>
                <p> {formData.companyWebsite}</p>
              </p>
            </div>
            <img
              src={formData.companyLogo} alt={formData.companyName}
              className="company-logo"
            />
          </div>

          <h2 className="letter-title">Additional Terms</h2>

          <div className="letter-content">
            <p className="letter-paragraph">
              You will not disclose any of our technical or other important
              information which might come into your possession during the
              continuation of your service with us shall not be disclosed,
              divulged or made public by you even thereafter.
            </p>

            <p className="letter-paragraph">
              If you conceive any new or advanced method of improving designs
              / processes / formulae / systems, etc. related to the interest /
              business of the Company, such developments will be fully
              communicated to the company and will be and will remain the sole
              right/property of the Company. Also includes Technology,
              Software packages license, Company's policy, Company's platform
              & Trade Mark and Company's human assets profile. Also the usage
              of personal USB Drives and CD-ROM's are strictly prohibited.
            </p>

            <p className="letter-paragraph">
              If any declaration given or information furnished by you, to the
              Company proves to be false, or if you are found to have
              willfully suppressed any material information, in such cases you
              will be liable to removal from services without any notice.
            </p>

            <p className="letter-paragraph">
              During the probationary period and any extension thereof, your
              service may be terminated on either side by giving one week's
              notice or salary in lieu thereof. Upon confirmation the services
              can be terminated from either side by giving one-month (30 Days)
              notice or salary in lieu thereof. Upon termination of employment
              you will immediately hand over to the Company all
              correspondence, specifications, formulae, books, documents,
              market data, cost data, drawings, affects or records belonging
              to the Company or relating to its business and shall not retain
              or make copies of these items.
            </p>

            <p className="letter-paragraph">
              If at any time in our opinion which is final in this matter you
              are found non-performer or guilty of fraud, dishonest,
              disobedience, disorderly behavior, negligence, indiscipline,
              absence from duty without permission or any other conduct
              considered by us deterrent to our interest or of violation of
              one or more terms of this letter, your services may be
              terminated without notice.
            </p>

            <p className="letter-paragraph">
              You will be responsible for safekeeping and return in good
              condition and order of all Company property which may be in your
              use, custody or charge.
            </p>

            <p className="letter-paragraph">
              All legal matters are subject to Pune Jurisdiction.
            </p>

            <p className="letter-paragraph">
              Please confirm your acceptance of the appointment on the above
              terms and conditions by signing and returning this letter to us
              for our records.
            </p>

            <p className="letter-paragraph">
              Enclosure:- Attaching herewith your salary annexure.
            </p>
          </div>

          <div
            className="footer w-full flex flex-col items-start text-left border-t leading-5 pt-2 absolute bottom-10 left-15 right-15"
            style={{
              borderTopColor: formData.companyColor,
              borderTopStyle: "solid",
              borderTopWidth: "1px",
            }}
          >
            <p className="m-0">{formData.companyName}</p>
            <p className="m-0">{formData.companyAddressLine1}</p>
            <p className="m-0">{formData.companyPhone}</p>
            <p className="m-0">{formData.companyWebsite}</p>

          </div>
        </div>

        {/* Page 3 - Salary Structure */}
        <div className="offer-letter-page bg-white" style={{ width: '210mm', minHeight: '297mm', padding: '20mm' }}>
          <div
            className="letter-header pb-4 mb-4"
            style={{
              borderBottomColor: formData.companyColor,  // Apply bottom border color
              borderBottomStyle: "solid",               // Solid line
              borderBottomWidth: "1px"                  // 1px thickness
            }}
          >
            <div className="company-info">
              <h1 className="company-name capitalize" style={{ color: formData.companyColor }}>
                {formData.companyName}
              </h1>
              <p className="company-address capitalize ">
                {formData.companyAddressLine1}
                <p>Phone: {formData.companyPhone} </p>
                <p> {formData.companyWebsite}</p>
              </p>
            </div>
            <img
              src={formData.companyLogo} alt={formData.companyName}
              className="company-logo"
            />
          </div>

          <h2 className="letter-title">Salary Annexure</h2>

          <div className="letter-content">
            <p className="date">Date: {new Date().toLocaleDateString()}</p>
            <p className="employee-name capitalize">Dear {formData.employeeName || '[Employee Name]'},</p>

            <p className="letter-paragraph">
              As per mentioned in the offer letter, here with attaching your
              salary structure which includes your Basic salary and other
              benefits received by you from the company.
            </p>

            <p className="font-semibold mt-4">
              Your salary structure as follows:
            </p>

            <div className="mt-4 salary-table">
              <h4 className="font-semibold mb-2">Compensation Heads</h4>
              <div className="space-y-2">
                <div className="compensation-row">
                  <span>Basic</span>
                  <span>: ₹{formData.annualBasic || '0.00'}</span>
                </div>

                <div className="compensation-row">
                  <span>Dearness Allowance</span>
                  <span>: ₹{formData.annualDA || '0.00'}</span>
                </div>
                <div className="compensation-row">
                  <span>Conveyance Allowance</span>
                  <span>: ₹{formData.annualConveyance || '0.00'}</span>
                </div>
                <div className="compensation-row">
                  <span>Other Allowance</span>
                  <span>: ₹{formData.annualOtherAllowance || '0.00'}</span>
                </div>
                <div className="compensation-row font-bold mt-4 pt-2 border-t">
                  <span>Annual Total</span>
                  <span>: ₹{new Intl.NumberFormat().format(formData.lpa * 100000)}</span>
                </div>

              </div>
            </div>

            <div className="mt-8">
              <p className="letter-paragraph">
                We expect you to keep up your performance in the years to come
                and grow with the organization and we will expect you will get
                happy and enthusiastic environment for work at the
                organization.
              </p>
              <p className="mt-2">Wish you all the best.</p>
            </div>

            <div className="mt-3">
              <p>Signature</p>
              <p className="mt-4">Head - HR Dept</p>
            </div>
          </div>

          <div
            className="footer w-full flex flex-col items-start text-left border-t leading-5 pt-2 absolute bottom-10 left-15 right-15"
            style={{
              borderTopColor: formData.companyColor,
              borderTopStyle: "solid",
              borderTopWidth: "1px",
            }}
          >
            <p className="m-0">{formData.companyName}</p>
            <p className="m-0">{formData.companyAddressLine1}</p>
            <p className="m-0">{formData.companyPhone}</p>
            <p className="m-0">{formData.companyWebsite}</p>

          </div>

        </div>
      </div>
    </div>


  );
}

export default OfferLetter;<|MERGE_RESOLUTION|>--- conflicted
+++ resolved
@@ -5,10 +5,7 @@
 import jsPDF from "jspdf";
 import html2canvas from "html2canvas";
 import Link from "next/link";
-<<<<<<< HEAD
-=======
 ;
->>>>>>> e875e529
 import { db } from "@/firebase/config";
 
 import { collection, getDocs, query, where } from "firebase/firestore";
