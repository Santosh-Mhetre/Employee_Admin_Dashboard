'use client';

import React, { useState, useEffect, useRef } from "react";
import { Download } from "lucide-react";
import jsPDF from "jspdf";
import html2canvas from "html2canvas";
import Link from "next/link";
<<<<<<< HEAD
// CSS imports removed as files are missing
// import "../assets/styles/AppointmentLetter.css";
// import "../assets/styles/ButtonStyles.css";
=======
>>>>>>> e875e529
import { ArrowLeft } from "lucide-react";
import { db } from "@/firebase/config";
import { collection, getDocs, query, where } from "firebase/firestore";

function AppointmentLetter() {
  const containerRef = useRef(null);
  const [companies, setCompanies] = useState([]);
  const [candidates, setCandidates] = useState([]);
  const [employments, setEmployments] = useState({});
  const [loading, setLoading] = useState(true);
  const [showPF, setShowPF] = useState(false);
  const [formData, setFormData] = useState({
    employeeName: " ",
    address: " ",
    joiningDate: " ",
    designation: " ",
    department: " ",
    reportingAuthority: " ",
    ctc: "",
    ctcInWords: "",
    location: " ",
    bankName: "",
    accountNumber: "",
    ifscCode: "",
    branchName: "",
  });

  useEffect(() => {
    const fetchData = async () => {
      setLoading(true);
      try {
        await fetchCompanies();
        await fetchCandidates();
      } catch (error) {
        console.error("Error fetching data:", error);
      }
      setLoading(false);
    };

    fetchData();
  }, []);

  const fetchCompanies = async () => {
    const querySnapshot = await getDocs(collection(db, "companies"));
    const companyList = querySnapshot.docs.map((doc) => ({ id: doc.id, ...doc.data() }));
    
    console.log(companyList);
    setCompanies(companyList);
  };

  const fetchCandidates = async () => {
    try {
      // Try fetching from 'employees' collection instead of 'candidates'
      const querySnapshot = await getDocs(collection(db, 'employees'));
      const employeesList = querySnapshot.docs.map((doc) => ({ id: doc.id, ...doc.data() }));
      console.log("Fetched Employees:", employeesList);
      setCandidates(employeesList);
      
      // Now fetch all employments for these employees
      const employmentData = {};
      for (const employee of employeesList) {
        try {
          // Query employments for this employee
          const q = query(collection(db, 'employments'), where('employeeId', '==', employee.id));
          const empSnapshot = await getDocs(q);
          
          if (!empSnapshot.empty) {
            // Get the most recent employment (usually there will be just one)
            const employmentsList = empSnapshot.docs.map(doc => ({ id: doc.id, ...doc.data() }));
            
            // Sort by startDate (descending) to get the most recent employment first
            const sortedEmployments = employmentsList.sort((a, b) => {
              return new Date(b.startDate) - new Date(a.startDate);
            });
            
            employmentData[employee.id] = sortedEmployments[0];
            console.log(`Found employment for ${employee.name}:`, sortedEmployments[0]);
          } else {
            console.log(`No employment found for employee: ${employee.name}`);
          }
        } catch (err) {
          console.error(`Error fetching employment for employee ${employee.id}:`, err);
        }
      }
      
      setEmployments(employmentData);
      
      if (employeesList.length === 0) {
        console.warn("No employees found in the database. Please add employees in the admin dashboard first.");
      }
    } catch (error) {
      console.error("Error fetching employees:", error);
    }
  };

  // Function to convert number to words
  const numberToWords = (num) => {
    const single = ["", "One", "Two", "Three", "Four", "Five", "Six", "Seven", "Eight", "Nine"];
    const double = ["Ten", "Eleven", "Twelve", "Thirteen", "Fourteen", "Fifteen", "Sixteen", "Seventeen", "Eighteen", "Nineteen"];
    const tens = ["", "", "Twenty", "Thirty", "Forty", "Fifty", "Sixty", "Seventy", "Eighty", "Ninety"];
    const formatTens = (num) => {
      if (num < 10) return single[num];
      if (num < 20) return double[num - 10];
      return tens[Math.floor(num / 10)] + (num % 10 ? " " + single[num % 10] : "");
    };
    
    if (num === 0) return "Zero";
    const convert = (num) => {
      if (num < 100) return formatTens(num);
      if (num < 1000) return single[Math.floor(num / 100)] + " Hundred" + (num % 100 ? " and " + formatTens(num % 100) : "");
      if (num < 100000) return convert(Math.floor(num / 1000)) + " Thousand" + (num % 1000 ? " " + convert(num % 1000) : "");
      if (num < 10000000) return convert(Math.floor(num / 100000)) + " Lakh" + (num % 100000 ? " " + convert(num % 100000) : "");
      return convert(Math.floor(num / 10000000)) + " Crore" + (num % 10000000 ? " " + convert(num % 10000000) : "");
    };
    return convert(Math.round(num));
  };

  // Add this function to calculate salary components
  const calculateSalaryComponents = (lpa) => {
    const monthlyMultiplier = 1/12;
    const annual = lpa * 100000; // Convert LPA to annual amount
    
    // Basic - 50% of CTC
    const basic = annual * 0.5;
    
    // HRA - 40% of Basic
    const hra = basic * 0.4;
    
    // Education Allowance - Fixed
    const educationAllowance = 2400;
    
    // Monthly Reimbursement - Fixed
    const monthlyReimbursement = 36000;
    
    // LTA - 8% of Basic
    const lta = basic * 0.08;
    
    // Statutory Bonus - 8.33% of Basic, capped at 20991
    const statutoryBonus = Math.min(basic * 0.0833, 20991);
    
    // Calculate remaining amount for Special Allowance
    const subTotal = basic + hra + educationAllowance + monthlyReimbursement + lta + statutoryBonus;
    
    // Employer Contributions
    const gratuity = basic * 0.0417; // 4.17% of basic
    const monthlyWellness = 1200;
    const healthInsurance = annual * 0.00429; // 0.429% of CTC
    const employerPF = Math.min(basic * 0.12, 21600); // 12% of basic, capped at 21600
    
    // Special Allowance is the balancing amount
    const specialAllowance = annual - subTotal - gratuity - monthlyWellness - healthInsurance - employerPF;
    
    return {
      monthly: {
        basic: basic * monthlyMultiplier,
        hra: hra * monthlyMultiplier,
        educationAllowance: educationAllowance * monthlyMultiplier,
        monthlyReimbursement: monthlyReimbursement * monthlyMultiplier,
        lta: lta * monthlyMultiplier,
        statutoryBonus: statutoryBonus * monthlyMultiplier,
        specialAllowance: specialAllowance * monthlyMultiplier,
        gratuity: gratuity * monthlyMultiplier,
        monthlyWellness: monthlyWellness * monthlyMultiplier,
        healthInsurance: healthInsurance * monthlyMultiplier,
        employerPF: employerPF * monthlyMultiplier
      },
      annual: {
        basic: basic,
        hra: hra,
        educationAllowance: educationAllowance,
        monthlyReimbursement: monthlyReimbursement,
        lta: lta,
        statutoryBonus: statutoryBonus,
        specialAllowance: specialAllowance,
        gratuity: gratuity,
        monthlyWellness: monthlyWellness,
        healthInsurance: healthInsurance,
        employerPF: employerPF,
        total: annual
      }
    };
  };

  const handleInputChange = (e) => {
    const { name, value } = e.target;
    
    if (name === "company") {
      const selectedCompany = companies.find(company => company.name === value);
      if (selectedCompany) {
        setFormData({
          ...formData,
          companyName: selectedCompany.name,
          companyAddressLine1: selectedCompany.address,
          companyEmail: selectedCompany.email,
          companyPhone: selectedCompany.mobile,
          companyWebsite: selectedCompany.website,
          companyLogo: selectedCompany.logo,
          companyHR:selectedCompany.hrName,
          companyColor:selectedCompany.serverColor,
        });
      }
    } else if (name === "employeeName") {
      const selectedEmployee = candidates.find(employee => employee.name === value);
      if (selectedEmployee) {
        console.log("Selected Employee:", selectedEmployee);
        
        // Get the employment details for this employee
        const employmentDetails = employments[selectedEmployee.id];
        console.log("Employment details:", employmentDetails);
        
        let employeeSalary;
        let joiningDate;
        let employeeDesignation;
        let employeeDepartment;
        let employeeLocation;
        
        if (employmentDetails) {
          // If we have employment details, use those for salary, joining date, etc.
          employeeSalary = employmentDetails.salary || employmentDetails.ctc;
          joiningDate = employmentDetails.joiningDate || employmentDetails.startDate;
          employeeDesignation = employmentDetails.jobTitle || employmentDetails.designation;
          employeeDepartment = employmentDetails.department;
          employeeLocation = employmentDetails.location;
        } else {
          // Fallback to employee record if no employment details
          employeeSalary = selectedEmployee.salary;
          joiningDate = selectedEmployee.joinDate;
          employeeDesignation = selectedEmployee.position || selectedEmployee.jobTitle;
          employeeDepartment = selectedEmployee.department;
          employeeLocation = selectedEmployee.location || "";
        }
        
        // Calculate CTC in LPA
        const ctcValue = employeeSalary ? (employeeSalary / 100000) : 0;
        const ctcInWords = ctcValue > 0 ? 
          `Rupees ${numberToWords(employeeSalary)} Only` : '';
        
        // Calculate salary components if you have a function for it
        // const salaryComponents = calculateSalaryComponents(ctcValue);
        
        setFormData(prev => ({
          ...prev,
          employeeName: selectedEmployee.name,
          designation: employeeDesignation || "",
          department: employeeDepartment || "",
          location: employeeLocation || "",
          joiningDate: joiningDate || new Date().toISOString().split('T')[0],
          ctc: ctcValue,
          ctcInWords: ctcInWords
          // Include salary components if calculated
        }));
      }
    } else if (name === 'ctc') {
      const ctcValue = parseFloat(value);
      const ctcInWords = !isNaN(ctcValue) ? 
        `Rupees ${numberToWords(ctcValue * 100000)} Only` : '';
      
      setFormData(prev => ({
        ...prev,
        [name]: value,
        ctcInWords: ctcInWords
      }));
    } else {
      setFormData(prev => ({
        ...prev,
        [name]: value
      }));
    }
  };

  const handleDownload = async () => {
    if (!containerRef.current) return;
    const pdf = new jsPDF("p", "mm", "a4");
    const elements = containerRef.current.getElementsByClassName("appointment-letter-page");

    for (let i = 0; i < elements.length; i++) {
      const canvas = await html2canvas(elements[i]);
      const imgData = canvas.toDataURL("image/jpeg", 1.0);

      if (i > 0) {
        pdf.addPage();
      }

      const pdfWidth = pdf.internal.pageSize.getWidth();
      const pdfHeight = pdf.internal.pageSize.getHeight();
      pdf.addImage(imgData, "JPEG", 0, 0, pdfWidth, pdfHeight);
    }

    pdf.save("appointment-letter.pdf");
  };

  const formatDate = (dateString) => {
    if (!dateString || isNaN(new Date(dateString).getTime())) {
      return ""; // Return an empty string if the date is invalid
    }
  
    const date = new Date(dateString);
    return new Intl.DateTimeFormat("en-GB", {
      day: "2-digit",
      month: "short",
      year: "numeric",
    }).format(date); // "05 Feb 2025"
  };
  
  const renderSalaryTable = () => {
    if (!formData.salaryComponents) return null;
    
    const { monthly, annual } = formData.salaryComponents;
    
    return (
      <table>
        <thead>
          <tr>
            <th>EARNINGS</th>
            <th>MONTHLY</th>
            <th>YEARLY</th>
          </tr>
        </thead>
        <tbody>
          <tr>
            <td>Basic</td>
            <td>{monthly.basic.toFixed(2)}</td>
            <td>{annual.basic.toFixed(2)}</td>
          </tr>
          <tr>
            <td>Education Allowance</td>
            <td>{monthly.educationAllowance.toFixed(2)}</td>
            <td>{annual.educationAllowance.toFixed(2)}</td>
          </tr>
          <tr>
            <td>HRA</td>
            <td>{monthly.hra.toFixed(2)}</td>
            <td>{annual.hra.toFixed(2)}</td>
          </tr>
          <tr>
            <td>Monthly Reimbursement</td>
            <td>{monthly.monthlyReimbursement.toFixed(2)}</td>
            <td>{annual.monthlyReimbursement.toFixed(2)}</td>
          </tr>
          <tr>
            <td>Travel Reimbursement (LTA)</td>
            <td>{monthly.lta.toFixed(2)}</td>
            <td>{annual.lta.toFixed(2)}</td>
          </tr>
          <tr>
            <td>Statutory Bonus</td>
            <td>{monthly.statutoryBonus.toFixed(2)}</td>
            <td>{annual.statutoryBonus.toFixed(2)}</td>
          </tr>
          <tr>
            <td>Special Allowance</td>
            <td>{monthly.specialAllowance.toFixed(2)}</td>
            <td>{annual.specialAllowance.toFixed(2)}</td>
          </tr>
          <tr className="sub-total">
            <td>SUB TOTAL</td>
            <td>{(annual.total/12).toFixed(2)}</td>
            <td>{annual.total.toFixed(2)}</td>
          </tr>
          {showPF && (
            <>
              <tr>
                <td>PF - Employer</td>
                <td>{monthly.employerPF.toFixed(2)}</td>
                <td>{annual.employerPF.toFixed(2)}</td>
              </tr>
              <tr>
                <td>Employee Gratuity contribution</td>
                <td>{monthly.gratuity.toFixed(2)}</td>
                <td>{annual.gratuity.toFixed(2)}</td>
              </tr>
            </>
          )}
          <tr>
            <td>Monthly Wellness</td>
            <td>{monthly.monthlyWellness.toFixed(2)}</td>
            <td>{annual.monthlyWellness.toFixed(2)}</td>
          </tr>
          <tr>
            <td>Health Insurance</td>
            <td>{monthly.healthInsurance.toFixed(2)}</td>
            <td>{annual.healthInsurance.toFixed(2)}</td>
          </tr>
          <tr className="total">
            <td>TOTAL</td>
            <td>{(annual.total/12).toFixed(2)}</td>
            <td>{annual.total.toFixed(2)}</td>
          </tr>
        </tbody>
      </table>
    );
  };

  return (
    <div className="min-h-screen bg-gray-50 p-4 md:p-8">
    <div className="max-w-[210mm] mx-auto">
    <div className="flex justify-between items-center mb-6 md:mb-12 mt-4 md:mt-6">
  <div className="ml-2 md:ml-4">
    <Link href="/" className="back-link flex items-center text-gray-600 hover:text-gray-900">
      <ArrowLeft className="h-4 w-4 md:h-5 md:w-5 mr-2" />
      <span className="text-sm md:text-base">Back to Home</span>
    </Link>
  </div>
</div>

{/* Form Section */}
<div className="bg-white rounded-lg shadow-lg p-8 mb-8">
  <h2 className="text-2xl font-bold mb-6 text-gray-800">Enter Offer Letter Details</h2>
  
  <div className="grid grid-cols-1 md:grid-cols-2 gap-6">
    <div className="form-group">
      <label className="block mb-2 text-sm font-medium text-gray-700">Employee Name</label>
      <select
        name="employeeName"
        value={formData.employeeName}
        onChange={handleInputChange}
        className="w-full p-3 border border-gray-300 rounded-md focus:ring-2 focus:ring-blue-500 focus:border-blue-500"
      >
        <option value="">Select Employee</option>
        {candidates.map((candidate) => (
          <option key={candidate.id} value={candidate.name}>
            {candidate.name}
          </option>
        ))}
      </select>
    </div>
    <div className="form-group">
      <label className="block mb-2 text-sm font-medium text-gray-700">Company</label>
      <select
        name="company"
        onChange={handleInputChange}
        className="w-full p-3 border border-gray-300 rounded-md focus:ring-2 focus:ring-blue-500 focus:border-blue-500"
      >
                <option value="">Select Company</option>

        {companies.map((company) => (
          
          <option key={company.id} value={company.name}>
            {company.name}
          </option>
        ))}
      </select>
    </div>
    {/* <div className="form-group">
      <label className="block mb-2 text-sm font-medium text-gray-700">Address</label>
      <textarea
        name="address"
        value={formData.address}
        onChange={handleInputChange}
        className="w-full p-3 border border-gray-300 rounded-md focus:ring-2 focus:ring-blue-500 focus:border-blue-500"
        rows="3"
        placeholder="Enter address"
      />
    </div> */}
{/* 
    <div className="form-group">
      <label className="block mb-2 text-sm font-medium text-gray-700">Joining Date</label>
      <input
        type="date"
        name="joiningDate"
        value={formData.joiningDate}
        onChange={handleInputChange}
        className="w-full p-3 border border-gray-300 rounded-md focus:ring-2 focus:ring-blue-500 focus:border-blue-500"
      />
    </div> */}

    {/* <div className="form-group">
      <label className="block mb-2 text-sm font-medium text-gray-700">Designation</label>
      <input
        type="text"
        name="designation"
        value={formData.designation}
        onChange={handleInputChange}
        className="w-full p-3 border border-gray-300 rounded-md focus:ring-2 focus:ring-blue-500 focus:border-blue-500"
        placeholder="Enter designation"
      />
    </div> */}

    {/* <div className="form-group">
      <label className="block mb-2 text-sm font-medium text-gray-700">Department</label>
      <input
        type="text"
        name="department"
        value={formData.department}
        onChange={handleInputChange}
        className="w-full p-3 border border-gray-300 rounded-md focus:ring-2 focus:ring-blue-500 focus:border-blue-500"
        placeholder="Enter department"
      />
    </div> */}

    <div className="form-group">
      <label className="block mb-2 text-sm font-medium text-gray-700">Reporting Authority</label>
      <input
        type="text"
        name="reportingAuthority"
        value={formData.reportingAuthority}
        onChange={handleInputChange}
        className="w-full p-3 border border-gray-300 rounded-md focus:ring-2 focus:ring-blue-500 focus:border-blue-500"
        placeholder="Enter reporting authority"
      />
    </div>

    {/* <div className="form-group">
      <label className="block mb-2 text-sm font-medium text-gray-700">CTC (in Lakhs per annum)</label>
      <input
        type="number"
        name="ctc"
        value={formData.ctc}
        onChange={handleInputChange}
        className="w-full p-3 border border-gray-300 rounded-md focus:ring-2 focus:ring-blue-500 focus:border-blue-500"
        placeholder="Enter CTC in Lakhs"
        step="0.1"
      />
      {formData.ctcInWords && (
        <p className="mt-2 text-sm text-gray-600">{formData.ctcInWords}</p>
      )}
    </div> */}

    {/* <div className="form-group">
      <label className="block mb-2 text-sm font-medium text-gray-700">Location</label>
      <input
        type="text"
        name="location"
        value={formData.location}
        onChange={handleInputChange}
        className="w-full p-3 border border-gray-300 rounded-md focus:ring-2 focus:ring-blue-500 focus:border-blue-500"
        placeholder="Enter location"
      />
    </div> */}

    {/* Bank Details Section */}
    {/* <div className="form-group">
      <label className="block mb-2 text-sm font-medium text-gray-700">Bank Name</label>
      <input
        type="text"
        name="bankName"
        value={formData.bankName}
        onChange={handleInputChange}
        className="w-full p-3 border border-gray-300 rounded-md focus:ring-2 focus:ring-blue-500 focus:border-blue-500"
        placeholder="Enter bank name"
      />
    </div>

    <div className="form-group">
      <label className="block mb-2 text-sm font-medium text-gray-700">Account Number</label>
      <input
        type="text"
        name="accountNumber"
        value={formData.accountNumber}
        onChange={handleInputChange}
        className="w-full p-3 border border-gray-300 rounded-md focus:ring-2 focus:ring-blue-500 focus:border-blue-500"
        placeholder="Enter account number"
      />
    </div>

    <div className="form-group">
      <label className="block mb-2 text-sm font-medium text-gray-700">IFSC Code</label>
      <input
        type="text"
        name="ifscCode"
        value={formData.ifscCode}
        onChange={handleInputChange}
        className="w-full p-3 border border-gray-300 rounded-md focus:ring-2 focus:ring-blue-500 focus:border-blue-500"
        placeholder="Enter IFSC code"
      />
    </div>

    <div className="form-group">
      <label className="block mb-2 text-sm font-medium text-gray-700">Branch Name</label>
      <input
        type="text"
        name="branchName"
        value={formData.branchName}
        onChange={handleInputChange}
        className="w-full p-3 border border-gray-300 rounded-md focus:ring-2 focus:ring-blue-500 focus:border-blue-500"
        placeholder="Enter branch name"
      />
    </div> */}




  </div>
  <div className="form-group mt-4 flex items-center space-x-3 border p-4 rounded-lg bg-gray-50">
  <input
    type="checkbox"
    id="include-pf"
    checked={showPF}
    onChange={(e) => setShowPF(e.target.checked)}
    className="w-5 h-5 text-blue-600 border-gray-300 rounded focus:ring-blue-500 cursor-pointer"
  />
  <label 
    htmlFor="include-pf" 
    className="text-gray-700 font-medium cursor-pointer select-none flex items-center"
  >
    <span>Include PF in Salary Structure</span>
    {showPF && (
      <span className="ml-2 text-sm text-green-600">
        (PF and Gratuity components will be shown in salary breakup)
      </span>
    )}
  </label>
</div>
  <div className="mt-6 flex justify-end">
    <button
      onClick={handleDownload}
      className="download-btn flex items-center px-6 py-3 bg-blue-600 text-white rounded-lg hover:bg-blue-700 active:bg-blue-800 shadow-md transition duration-200"
    >
      <Download size={20} className="mr-3" />
      <span>Download Appointment Letter</span>
    </button>
  </div>
</div>


        {/* Preview Section */}
          {/* Hidden Preview Section */}
          <div ref={containerRef} style={{ position: 'absolute', left: '-9999px', top: '-9999px' }}>
          <div className="appointment-letter-page bg-white" style={{ width: '210mm', minHeight: '297mm', padding: '20mm' }}>
          <div 
  className="letter-header pb-4 mb-4" 
  style={{
    borderBottomColor: formData.companyColor,  // Apply bottom border color
    borderBottomStyle: "solid",               // Solid line
    borderBottomWidth: "1px"                  // 1px thickness
  }}
>
              <div className="company-info">
                <h1 className="company-name capitalize" style={{ color: formData.companyColor }}>
                {formData.companyName}
                </h1>
                <p className="company-address capitalize ">
                {formData.companyAddressLine1}
                <p>Phone: {formData.companyPhone} </p>
                <p> {formData.companyWebsite}</p>
                </p>
              </div>
              <img
              src={formData.companyLogo} alt={formData.companyName}
                className="company-logo"
              />
            </div>

            <div className="letter-content">
              <p className="to-section">To,</p>

              <div className="address-section capitalize">
                <p>{formData.employeeName || '[Employee Name]'}</p>
                <p>{formData.address || '[Address]'}</p>
              </div>

              <p className="subject-line">Subject: Appointment Letter</p>

              <p className="capitalize">Dear {formData.employeeName || '[Employee Name]'},</p>

              <p className="capitalize">
                We welcome you to {formData.companyName} Your appointment is
                subject to the Terms & Conditions contained in this letter &
                Company policy.
              </p>

              <p className="appointment-heading">Appointment</p>

              <div className="appointment-table">
                <table>
                  <tbody>
                    <tr>
                      <td>Date of joining as recorded</td>
                      <td>{formatDate(formData.joiningDate) || '[Date]'}</td>
                    </tr>
                    <tr>
                      <td>Designation</td>
                      <td className="capitalize">{formData.designation || '[Designation]'}</td>
                    </tr>
                    <tr>
                      <td>Department</td>
                      <td className="capitalize">{formData.department || '[Department]'}</td>
                    </tr>
                    <tr>
                      <td>Reporting Authority</td>
                      <td className="capitalize">{formData.reportingAuthority || '[Authority]'}</td>
                    </tr>
                    <tr>
                      <td>CTC (break up as per Annexure)</td>
                      <td>
                        {formData.ctc ? `Total Annual CTC Rs. ${formData.ctc} Lakhs` : '[CTC Amount]'}<br/>
                        {formData.ctcInWords ? `(${formData.ctcInWords})` : '[Amount in Words]'}
                      </td>
                    </tr>
                  </tbody>
                </table>
              </div>

              <p className="benefits-heading">Salary & Benefits</p>

              <ol className="benefits-list">
                <li>
                  Compensation structure may be altered/ modified at any time
                  providing appropriate communication to employees. Salary,
                  allowances and all other payments/ benefits shall be
                  governed by the Company's rules as well as statutory
                  provisions in force and subject to deduction of appropriate
                  taxes at source.
                </li>
                <li>
                  Your salary, benefits, level / grade fitment, level of
                  earnings within your group is absolutely personal to you,
                  which is purely based on your academic background,
                  experience, potential and competence as assessed by the
                  Company. As such comparison between individual employees is
                  invidious. Such information is strictly confidential to you.
                </li>
              </ol>

             
            </div>

            <div 
  className="footer w-full flex flex-col items-start text-left border-t leading-5 pt-2 absolute bottom-10 left-15 right-15"
  style={{
    borderTopColor: formData.companyColor, 
    borderTopStyle: "solid",
    borderTopWidth: "1px",
  }}
>
  <p className="m-0">{formData.companyName}</p>
  <p className="m-0">{formData.companyAddressLine1}</p>
  <p className="m-0">{formData.companyPhone}</p>      
  <p className="m-0">{formData.companyWebsite}</p>
       
</div>
          </div>

          {/* Page 2 */}
          <div className="appointment-letter-page">
          <div 
  className="letter-header pb-4 mb-4" 
  style={{
    borderBottomColor: formData.companyColor,  // Apply bottom border color
    borderBottomStyle: "solid",               // Solid line
    borderBottomWidth: "1px"                  // 1px thickness
  }}
>
              <div className="company-info">
                <h1 className="company-name capitalize" style={{ color: formData.companyColor }}>
                {formData.companyName}
                </h1>
                <p className="company-address capitalize ">
                {formData.companyAddressLine1}
                <p>Phone: {formData.companyPhone} </p>
                <p> {formData.companyWebsite}</p>
                </p>
              </div>
              <img
              src={formData.companyLogo} alt={formData.companyName}
                className="company-logo"
              />
            </div>

            <div className="letter-content">
              <ol className="benefits-list" start="3">
                <li>
                  Your performance may be reviewed by the Company at least
                  once annually. Any increase or decrease in your Remuneration
                  is at the absolute discretion of Company and will depend on
                  factors such as your performance and the performance of
                  Company's business as a whole. The Company is under no
                  obligation to increase the Remuneration as a result of any
                  review.
                </li>
                <li>
                  Your Remuneration will be paid monthly directly into a bank
                  account nominated by you and acceptable to Company.
                </li>
                <li>
                  You will pay levies such as PF/ESI (if applicable) and other
                  contributions as required under appropriate legislation.
                  These levies and expenses may be made by way of salary
                  sacrifice (before tax) or after tax. Company will make
                  mandatory payment as required under appropriate legislation.
                  Company contribution to PF and Gratuity is a part of your
                  CTC.
                </li>
                <li>
                  Company will reimburse you for all reasonable traveling,
                  accommodation and general expenses incurred by you in
                  connection with carrying out Company's business. Payment
                  will only be made against valid receipts.
                </li>
              </ol>

              <p className="section-heading">Posting</p>
              <ol className="posting-list" start="7">
                <li>
                  At present, you would be posted at Pune, however, you may be
                  required to travel to or work at other locations, including
                  interstate or overseas. Your services are liable to be
                  transferred to any other division, activity, geographical
                  location, branch, Group Company, sister concern or
                  subsidiary of this Company or any of its associates,
                  clients, customers, presently in existence & operational or
                  will be operational in future. In such an eventuality, you
                  will be governed by the terms and conditions and the
                  remunerations as applicable to such new place to which your
                  services may be temporarily or permanently transferred and
                  that you will, therefore, not be entitled to any additional
                  compensation.
                </li>
              </ol>

              <p className="section-heading">Responsibility</p>
              <ol className="responsibility-list" start="8">
                <li>
                  During your employment with the Company, you will be
                  governed by Service Conditions mentioned in this letter &
                  other rules, code of conduct and General terms and
                  conditions framed by the Management from time to time, which
                  shall be applicable to you, and also by such legal
                  provisions as may be applicable.
                </li>
                <li>
                  You are expected to give to the Company your best efforts,
                  attention and commitment. You are explicitly advised to
                  refrain from any such activity, whether for monetary or any
                  other considerations, as may become, in our opinion, a
                  hindrance to your performance.
                </li>
                <li>
                  You are, by virtue of employment with this Company, required
                  to do all the work allied, ancillary related or incidental
                  to the main job. Similarly, you may be asked to do any job
                  within your competence depending upon the exigencies of the
                  situation.
                </li>
              </ol>
            </div>
            <div 
  className="footer w-full flex flex-col items-start text-left border-t leading-5 pt-2 absolute bottom-10 left-15 right-15"
  style={{
    borderTopColor: formData.companyColor, 
    borderTopStyle: "solid",
    borderTopWidth: "1px",
  }}
>
  <p className="m-0">{formData.companyName}</p>
  <p className="m-0">{formData.companyAddressLine1}</p>
  <p className="m-0">{formData.companyPhone}</p>   
  <p className="m-0">{formData.companyWebsite}</p>
          
</div>
          </div>

          {/* Page 3 */}
          <div className="appointment-letter-page">
          <div 
  className="letter-header pb-4 mb-4" 
  style={{
    borderBottomColor: formData.companyColor,  // Apply bottom border color
    borderBottomStyle: "solid",               // Solid line
    borderBottomWidth: "1px"                  // 1px thickness
  }}
>
              <div className="company-info">
                <h1 className="company-name capitalize" style={{ color: formData.companyColor }}>
                {formData.companyName}
                </h1>
                <p className="company-address capitalize ">
                {formData.companyAddressLine1}
                <p>Phone: {formData.companyPhone} </p>
                <p> {formData.companyWebsite}</p>
                </p>
              </div>
              <img
              src={formData.companyLogo} alt={formData.companyName}
                className="company-logo"
              />
            </div>

            <div className="letter-content">
              <ol className="responsibility-list" start="11">
                <li>
                  Your appointment is a full time assignment and you will not
                  at any time engage, directly or indirectly, in any paid
                  occupation or business outside the Company without obtaining
                  prior written consent of the Company.
                </li>
              </ol>

              <p className="section-heading">Training</p>
              <ol className="training-list" start="12">
                <li>
                  In furtherance of your employment in this Company and for
                  increasing & honing your skills, you may be required to be
                  trained technically or otherwise. This may require the
                  Company to provide training either in-house or send you for
                  training outside the Company in India or abroad.
                </li>
                <li>
                  You shall always endeavor to upgrade your skills, knowledge,
                  and expertise from time to time and shall not refuse to
                  undergo any training undertaken by Company or as directed by
                  the Company for improvement or up gradation of skills,
                  services performance or such other things necessary for the
                  growth of the Company.
                </li>
              </ol>

              <p className="section-heading">Termination / Separation</p>
              <ol className="termination-list" start="14">
                <li>
                  The contract of employment can be terminated by either party
                  by giving a notice of three months in writing of its
                  intention to do so or by tendering a sum equivalent to three
                  month's salary in lieu thereof, and further the Company may
                  at its sole discretion, waive the whole or part of the
                  notice period without any compensation. However, Company
                  also reserves the right not to relieve you till the
                  completion of job/assignment in hand. However company shall
                  be within its right to terminate this contract in case of
                  any acts of commission or omission that are detrimental to
                  the business or reputation of the company such as but not
                  limited to bribery, forgery, fraud, pilferage, theft,
                  abandoning project, misuse of drugs and alcohol on company
                  premises, any act which constitutes an offence involving
                  moral turpitude etc.. The company also reserves the right to
                  terminate his or her services with immediate effect in case
                  of unsatisfactory or below standard performance on your
                  part, without giving you any notice or pay in lieu thereof.
                  In this case you will be paid up to the date of termination
                  only.
                </li>
                <li>
                  In the event of breach of any of the terms & conditions of
                  your appointment order and / or General Terms and conditions
                  & rules, the Company reserves the right to claim liquidated
                  Damages from you, apart from other damages. Company also
                  reserves the right to terminate your services without giving
                  notice.
                </li>
                <li>
                  Your appointment and employment will be subject to your
                  being and remaining medically fit. If deemed necessary you
                  may get medically examined by the Medical Officer appointed
                  by the Company.
                </li>
              </ol>
            </div>
            <div 
  className="footer w-full flex flex-col items-start text-left border-t leading-5 pt-2 absolute bottom-10 left-15 right-15"
  style={{
    borderTopColor: formData.companyColor, 
    borderTopStyle: "solid",
    borderTopWidth: "1px",
  }}
>
  <p className="m-0">{formData.companyName}</p>
  <p className="m-0">{formData.companyAddressLine1}</p>
  <p className="m-0">{formData.companyPhone}</p>     
  <p className="m-0">{formData.companyWebsite}</p>
        
</div>
          </div>

          {/* Page 4 */}
          <div className="appointment-letter-page">
          <div 
  className="letter-header pb-4 mb-4" 
  style={{
    borderBottomColor: formData.companyColor,  // Apply bottom border color
    borderBottomStyle: "solid",               // Solid line
    borderBottomWidth: "1px"                  // 1px thickness
  }}
>
              <div className="company-info">
                <h1 className="company-name capitalize" style={{ color: formData.companyColor }}>
                {formData.companyName}
                </h1>
                <p className="company-address capitalize ">
                {formData.companyAddressLine1}
                <p>Phone: {formData.companyPhone} </p>
                <p> {formData.companyWebsite}</p>
                </p>
              </div>
              <img
              src={formData.companyLogo} alt={formData.companyName}
                className="company-logo"
              />
            </div>

            <div className="letter-content">
              <ol className="termination-list" start="16">
                <li>
                  Company as and when required by the Company. If at any
                  stage, you are found to be unfit by the Medical Officer for
                  the job currently being done by you, then you are liable to
                  be terminated on medical grounds.
                </li>
                <li>
                  You will be solely responsible for the Company property
                  assigned to you to discharge your duties. Loss of any of
                  items would be recovered from you, as the Company may deem
                  appropriate. On ceasing to be in the employment of this
                  Company for any reason, you will promptly settle all the
                  accounts including the return of all Company properties,
                  tools, equipment's, documents, etc. without making or
                  retaining any copies.
                </li>
                <li>
                  Upon leaving the employment you shall return to the company
                  forthwith all the property, documents, drawings, designs,
                  programs, data in whatever form, hardware, software, records
                  etc belonging to the Company or its associates, subsidiary,
                  clients, or customers.
                </li>
                <li>
                  Applicable notice period subject to the maximum period
                  specified will be determined by the Reporting Manager and HR
                  based on business requirements and approved by the
                  Management. Any balance of notice period beyond the last
                  working date so agreed upon will be automatically waived.
                </li>
                <li>
                  Where the employee does not serve the requisite notice
                  period as per the last working day agreed upon by the
                  Manager and HR, such exit would be treated as unclear exit.
                  The employee does not have the right to terminate with
                  sooner effect by tendering equivalent salary in lieu of any
                  part of the applicable notice period.
                </li>
                <li>
                  The age of retirement is 60 years for all employees on the
                  permanent rolls of the company. Employees shall continue on
                  the Company's rolls till and including the last day of the
                  financial year in which they complete the age of 60 years.
                  Continued service with the Company beyond the age of 60 will
                  be solely as per the discretion of the management.
                </li>
              </ol>

              <p className="section-heading">Confidentiality</p>
              <ol className="confidentiality-list" start="22">
                <li>
                  Without the prior consent of the Company in writing during
                  the continuance of your employment, you shall not publish or
                  cause to be published any publication or contribute any
                  article or review to any newspaper, magazine or other
                  publication whether for remuneration or otherwise on a
                  subject in any way related to or concerning the Company's
                  business, services, products, strategies or policies.
                </li>
                <li>
                  If, during the period of employment with us, you achieve any
                  inventions, process improvement, operational improvement or
                  other processes/methods, likely to result in more efficient
                  operation of any of the activities of the Company, the
                  Company shall be entitled to use, utilize and exploit such
                  improvement, and such rights shall stand to be automatically
                  assigned to the Company.
                </li>
              </ol>
            </div>
            <div 
  className="footer w-full flex flex-col items-start text-left border-t leading-5 pt-2 absolute bottom-10 left-15 right-15"
  style={{
    borderTopColor: formData.companyColor, 
    borderTopStyle: "solid",
    borderTopWidth: "1px",
  }}
>
  <p className="m-0">{formData.companyName}</p>
  <p className="m-0">{formData.companyAddressLine1}</p>
  <p className="m-0">{formData.companyPhone}</p>    
  <p className="m-0">{formData.companyWebsite}</p>
         
</div>
          </div>

          {/* Page 5 */}
          <div className="appointment-letter-page">
          <div 
  className="letter-header pb-4 mb-4" 
  style={{
    borderBottomColor: formData.companyColor,  // Apply bottom border color
    borderBottomStyle: "solid",               // Solid line
    borderBottomWidth: "1px"                  // 1px thickness
  }}
>
              <div className="company-info">
                <h1 className="company-name capitalize" style={{ color: formData.companyColor }}>
                {formData.companyName}
                </h1>
                <p className="company-address capitalize ">
                {formData.companyAddressLine1}
                <p>Phone: {formData.companyPhone} </p>
                <p> {formData.companyWebsite}</p>
                </p>
              </div>
              <img
              src={formData.companyLogo} alt={formData.companyName}
                className="company-logo"
              />
            </div>
            <div className="letter-content">
              <ol className="confidentiality-list" start="24">
                <li>
                  You have to treat the affairs of the Company and its
                  customers of which you may be cognizant, particularly the
                  products, quotations, specifications, trade secrets,
                  systems, procedures or other policy information as strictly
                  confidential.
                </li>
                <li>
                  During the period of your employment with the Company, you
                  shall at all times observe secrecy in respect of any
                  information of whatever nature be it technical, trade,
                  business data, information of systems, designs, drawings
                  existing programs or programs developed, Software,
                  inventions made by you or any other employee of the Company,
                  which you may acquire or which may come to your knowledge
                  while during the currency of your employment. You shall not
                  disclose the same to anyone except a Company's Officer
                  authorized in that behalf. Even after you cease to be in our
                  employment you shall not disclose the same to anyone.
                </li>
                <li>
                  You shall assign the right and interest in any invention,
                  improvement design or software development drawing made by
                  you solely or in a group while in employment, and you shall
                  perform all such acts, execute documents without any
                  consideration for securing the Patent design copyright or
                  trade mark or such or any other right or create title in the
                  name of the Company, in relation to any product, service
                  arising out of invention, improvement or software
                  development as stated above.
                </li>
              </ol>

              <p className="section-heading">General</p>
              <ol className="general-list" start="27">
                <li>
                  The Company is engaged in the business of providing various
                  professional and other High End Services to its customers
                  and clients. It is just and necessary to keep the operations
                  in tandem with the needs of the customers and clients.
                </li>
                <li>
                  Office working days are Monday to Friday. Office hours are
                  generally 9:30 am to 6:30 pm however, your working hours may
                  be flexible. You may be required to work in shifts as per
                  the exigencies of work. The management shall have the sole
                  right to change your working hours as per the exigencies of
                  work, similarly your weekly off's shall also be flexible and
                  shall be subject to change as per the exigencies of work.
                </li>
                <li>
                  There shall be exceptions and flexibility with respect to
                  working hours, leaves & holidays for accommodating needs of
                  internal/external customers and clients& project needs and
                  for those who are interfacing with the customers and
                  clients.
                </li>
              </ol>
            </div>
            <div 
  className="footer w-full flex flex-col items-start text-left border-t leading-5 pt-2 absolute bottom-10 left-15 right-15"
  style={{
    borderTopColor: formData.companyColor, 
    borderTopStyle: "solid",
    borderTopWidth: "1px",
  }}
>
  <p className="m-0">{formData.companyName}</p>
  <p className="m-0">{formData.companyAddressLine1}</p>
  <p className="m-0">{formData.companyPhone}</p>      
  <p className="m-0">{formData.companyWebsite}</p>
       
</div>
          </div>

          {/* Page 6 */}
          <div className="appointment-letter-page">
          <div 
  className="letter-header pb-4 mb-4" 
  style={{
    borderBottomColor: formData.companyColor,  // Apply bottom border color
    borderBottomStyle: "solid",               // Solid line
    borderBottomWidth: "1px"                  // 1px thickness
  }}
>
              <div className="company-info">
                <h1 className="company-name capitalize" style={{ color: formData.companyColor }}>
                {formData.companyName}
                </h1>
                <p className="company-address capitalize ">
                {formData.companyAddressLine1}
                <p>Phone: {formData.companyPhone} </p>
                <p> {formData.companyWebsite}</p>
                </p>
              </div>
              <img
              src={formData.companyLogo} alt={formData.companyName}
                className="company-logo"
              />
            </div>

            <div className="letter-content">
              <ol className="general-list" start="30">
                <li>
                  Leave – You will be entitled to leave in accordance with the
                  Leave Policy framed by the Company from time to time.
                </li>
                <li>
                  All the correspondence, communications by the company herein
                  after shall be made either personally at work place or at
                  the residential address given by you, at any one of the
                  places at the discretion and convenience of the company.
                  Should you change your residence, you shall forthwith inform
                  the address in writing to the company.
                </li>
                <li>
                  Any dispute between yourself and the Company concerning or
                  relating to or arising out of your appointment/employment
                  shall be subject to the jurisdiction of Pune.
                </li>
              </ol>

              <div className="closing-section">
                <p>
                  We take pleasure in welcoming you to our Organisation and
                  looking forward to a long association with the Company.
                </p>

                <p>
                  You are requested to affix your signature on the duplicate
                  of this letter confirming your acceptance of the terms and
                  conditions of employment and return it to Human Resources.
                </p>

                <p>
                  Please meet Human Resources Head regarding your joining
                  documentation and other formalities to be carried out on the
                  date of joining.
                </p>

                <p>Thanking You,</p>

                <p className="company-name">{formData.companyName}</p>

                <div className="signature-section">
                  <p className="signatory-name capitalize">{formData.companyHR}</p>
                  <p className="signatory-designation">
                  Head - HR Dept
                  </p>
                </div>
              </div>
            </div>
            <div 
  className="footer w-full flex flex-col items-start text-left border-t leading-5 pt-2 absolute bottom-10 left-15 right-15"
  style={{
    borderTopColor: formData.companyColor, 
    borderTopStyle: "solid",
    borderTopWidth: "1px",
  }}
>
  <p className="m-0">{formData.companyName}</p>
  <p className="m-0">{formData.companyAddressLine1}</p>
  <p className="m-0">{formData.companyPhone}</p>     
  <p className="m-0">{formData.companyWebsite}</p>
        
</div>
          </div>

          {/* Page 7 - Salary Structure */}
          <div className="appointment-letter-page">
          <div 
  className="letter-header pb-4 mb-4" 
  style={{
    borderBottomColor: formData.companyColor,  // Apply bottom border color
    borderBottomStyle: "solid",               // Solid line
    borderBottomWidth: "1px"                  // 1px thickness
  }}
>
              <div className="company-info">
                <h1 className="company-name capitalize" style={{ color: formData.companyColor }}>
                {formData.companyName}
                </h1>
                <p className="company-address capitalize ">
                {formData.companyAddressLine1}
                <p>Phone: {formData.companyPhone} </p>
                <p> {formData.companyWebsite}</p>
                </p>
              </div>
              <img
              src={formData.companyLogo} alt={formData.companyName}
                className="company-logo"
              />
            </div>

            <div className="letter-content">
              <div className="salary-table">
                {renderSalaryTable()}
              </div>

              <div className="salary-notes">
                <p className="notes-heading">Notes :</p>
                <ul>
                  <li>All payments are subject to appropriate taxation.</li>
                  <li>
                    All payments would be as per company's rules and
                    regulations and administrative procedure.
                  </li>
                  <li>
                    The salary structure is liable for modification from time
                    to time.
                  </li>
                  {/* <li>
                    Company's contribution to PF is calculated considering
                    basic pay as Rs. 15000 or 12% of basic whichever is less.
                  </li> */}
                  <li>
                    Company will consider payments done towards LTA as taxable
                    income till the time you submit relevant bills to claim
                    income tax benefit. In case employee wants to claim LTA
                    tax benefit under LTA, the relevant must be submitted
                    latest by 31st December.
                  </li>
                </ul>
              </div>

              <div className="signature-section">
                <p className="signatory-name capitalize">{formData.companyHR}</p>
                <p className="signatory-designation">
                Head - HR Dept
                </p>
              </div>
            </div>
            <div 
  className="footer w-full flex flex-col items-start text-left border-t leading-5 pt-2 absolute bottom-10 left-15 right-15"
  style={{
    borderTopColor: formData.companyColor, 
    borderTopStyle: "solid",
    borderTopWidth: "1px",
  }}
>
  <p className="m-0">{formData.companyName}</p>
  <p className="m-0">{formData.companyAddressLine1}</p>
  <p className="m-0">{formData.companyPhone}</p>     
  <p className="m-0">{formData.companyWebsite}</p>
        
</div>
          </div>
         
        </div>
   
    </div>
    </div>
  );
}

export default AppointmentLetter;<|MERGE_RESOLUTION|>--- conflicted
+++ resolved
@@ -5,12 +5,6 @@
 import jsPDF from "jspdf";
 import html2canvas from "html2canvas";
 import Link from "next/link";
-<<<<<<< HEAD
-// CSS imports removed as files are missing
-// import "../assets/styles/AppointmentLetter.css";
-// import "../assets/styles/ButtonStyles.css";
-=======
->>>>>>> e875e529
 import { ArrowLeft } from "lucide-react";
 import { db } from "@/firebase/config";
 import { collection, getDocs, query, where } from "firebase/firestore";
